import {
  ForbiddenException,
  Injectable,
  UnauthorizedException,
} from '@nestjs/common';
import { UsersModel } from '../users/entity/users.entity';
import { UsersService } from '../users/users.service';
import { EventEmitter2 } from '@nestjs/event-emitter';
import * as bcrypt from 'bcrypt';
import { RegisterUserDto } from './dto/register-user.dto';
import { ConfigService } from '@nestjs/config';
import { JwtService } from '@nestjs/jwt';
import { UserStatusEnum } from '../users/const/status.const';

@Injectable()
export class AuthService {
  private readonly jwtSecret: string;
  private readonly maxLoginAttempts: number;

  constructor(
    private readonly userService: UsersService,
    private readonly eventEmitter: EventEmitter2,
    private readonly configService: ConfigService,
    private readonly jwtService: JwtService,
  ) {
    this.jwtSecret =
      this.configService.get<string>('JWT_SECRET') +
      this.configService.get<string>('CAT');

    this.maxLoginAttempts = parseInt(
      this.configService.get<string>('AUTH_MAX_LOGIN_ATTEMPTS', '5'),
      10,
    );
  }

  extractTokenFromHeader(headerRawToken: string, isBearer: boolean) {
    const splitToken = headerRawToken.split(' ');
    const prefix = isBearer ? 'Bearer' : 'Basic';
    if (splitToken.length !== 2 || splitToken[0] !== prefix) {
      throw new UnauthorizedException('Invalid token format');
    }

    return splitToken[1];
  }

  decodedBasicToken(base64String: string) {
    const decoded = Buffer.from(base64String, 'base64').toString('utf8');
    const [email, password] = decoded.split(':');

    if (!email || !password) {
      throw new UnauthorizedException('Invalid Base Token(email or password)');
    }

    return { email, password };
  }

  async loginWithEmail(
    user: Pick<UsersModel, 'email' | 'password'>,
    ip: string,
  ) {
    const existingUser = await this.authenticateWithEmailAndPassword(user, ip);

    return this.loginUser(existingUser);
  }

  async authenticateWithEmailAndPassword(
    user: Pick<UsersModel, 'email' | 'password'>,
    ip: string,
  ) {
    const existingUser = await this.userService.getUserByEmail(user.email);

    if (!existingUser) {
      throw new UnauthorizedException('email is not exists.');
    }

    if (existingUser.status === UserStatusEnum.LOCKED) {
      throw new ForbiddenException('User is locked.');
    }

    const isPasswordMatch = await bcrypt.compare(
      user.password,
      existingUser.password,
    );

    if (isPasswordMatch) {
      if (existingUser.passwordFailedCount > 0) {
        await this.userService.updateUser(existingUser.id, {
          passwordFailedCount: 0,
        });
      }
      return existingUser;
    }

    const newFailedCount = existingUser.passwordFailedCount + 1;
    const shouldLock = newFailedCount >= this.maxLoginAttempts;

    await this.userService.updateUser(existingUser.id, {
      passwordFailedCount: newFailedCount,
      status: shouldLock ? UserStatusEnum.LOCKED : existingUser.status,
    });

    this.eventEmitter.emit('login.failed', {
      user: existingUser,
      ip: ip,
    });

    if (shouldLock) {
      throw new ForbiddenException(
        'Account has been locked due to too many failed login attempts.',
      );
    }

    throw new UnauthorizedException('email or password is not matched.');
  }

  async registerWithEmail(user: RegisterUserDto) {
    const hash = await bcrypt.hash(
      user.password,
      parseInt(this.configService.get<string>('HASH_ROUNDS') ?? '10'),
    );

    const newUser = await this.userService.createUser({
      ...user,
      password: hash,
    });

    return this.loginUser(newUser);
  }

  loginUser(user: Pick<UsersModel, 'email' | 'id' | 'username'>) {
    return {
      accessToken: this.signToken(user, false),
      refreshToken: this.signToken(user, true),
    };
  }

  signToken(
    user: Pick<UsersModel, 'email' | 'id' | 'username'>,
    isRefreshToken: boolean,
  ) {
    const payload = {
      username: user.username,
      email: user.email,
      sub: user.id,
      type: isRefreshToken ? 'refresh' : 'access',
    };

    return this.jwtService.sign(payload, {
      secret: this.jwtSecret,
<<<<<<< HEAD
      // refresh: 1d, access: 1h
      expiresIn: isRefreshToken ? 30 : 10,
=======
      // refresh: 7d, access: 1h
      expiresIn: isRefreshToken ? '7d' : '1h',
>>>>>>> 2975594c
    });
  }

  verifyToken(token: string) {
    try {
      return this.jwtService.verify(token, {
        secret: this.jwtSecret,
      });
    } catch (error) {
      throw new UnauthorizedException('Invalid token or expired token');
    }
  }

  async reissueToken(token: string, isRefresh: boolean) {
    const newToken = await this.rotateToken(token, isRefresh);
    const tokenType = isRefresh ? 'refreshToken' : 'accessToken';

    return { [tokenType]: newToken };
  }

  async rotateToken(token: string, isRefreshToken: boolean) {
    const decoded = this.jwtService.verify(token, {
      secret: this.jwtSecret,
    });

    if (decoded.type !== 'refresh') {
      throw new UnauthorizedException('only refresh token can be rotated');
    }

    const user = await this.userService.getUserByEmail(decoded.email);

    if (!user) {
      throw new UnauthorizedException('not exists user, please login again');
    }

    return this.signToken(user, isRefreshToken);
  }
}<|MERGE_RESOLUTION|>--- conflicted
+++ resolved
@@ -127,7 +127,7 @@
     return this.loginUser(newUser);
   }
 
-  loginUser(user: Pick<UsersModel, 'email' | 'id' | 'username'>) {
+  loginUser(user: Pick<UsersModel, 'email' | 'id' | 'username' | 'username'>) {
     return {
       accessToken: this.signToken(user, false),
       refreshToken: this.signToken(user, true),
@@ -135,10 +135,14 @@
   }
 
   signToken(
-    user: Pick<UsersModel, 'email' | 'id' | 'username'>,
+    
+    user: Pick<UsersModel, 'email' | 'id' | 'username' | 'username'>,
+   
     isRefreshToken: boolean,
+  ,
   ) {
     const payload = {
+      username: user.username,
       username: user.username,
       email: user.email,
       sub: user.id,
@@ -147,13 +151,8 @@
 
     return this.jwtService.sign(payload, {
       secret: this.jwtSecret,
-<<<<<<< HEAD
-      // refresh: 1d, access: 1h
-      expiresIn: isRefreshToken ? 30 : 10,
-=======
       // refresh: 7d, access: 1h
       expiresIn: isRefreshToken ? '7d' : '1h',
->>>>>>> 2975594c
     });
   }
 
