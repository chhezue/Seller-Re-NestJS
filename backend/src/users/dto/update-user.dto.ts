<<<<<<< HEAD
import { OmitType, PartialType } from '@nestjs/mapped-types';
=======
import { PartialType, OmitType } from '@nestjs/swagger';
>>>>>>> 279652e6
import { CreateUserDto } from './create-user.dto';

export class UpdateUserDto extends PartialType(
  OmitType(CreateUserDto, ['email'] as const),
) {}<|MERGE_RESOLUTION|>--- conflicted
+++ resolved
@@ -1,8 +1,4 @@
-<<<<<<< HEAD
 import { OmitType, PartialType } from '@nestjs/mapped-types';
-=======
-import { PartialType, OmitType } from '@nestjs/swagger';
->>>>>>> 279652e6
 import { CreateUserDto } from './create-user.dto';
 
 export class UpdateUserDto extends PartialType(
