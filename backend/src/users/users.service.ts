--- conflicted
+++ resolved
@@ -5,14 +5,11 @@
 import { ConfigService } from '@nestjs/config';
 import { CreateUserDto } from './dto/create-user.dto';
 import * as bcrypt from 'bcrypt';
-<<<<<<< HEAD
 import { UpdateUserDto } from './dto/update-user.dto';
 import { RegionModel } from '../common/entity/region.entity';
-=======
 import { EventEmitter2 } from '@nestjs/event-emitter';
 import { PasswordChangeMethod } from '../logs/const/password-change-method.const';
 import { UsersErrorCode } from './const/users-error-code.const';
->>>>>>> 279652e6
 
 @Injectable()
 export class UsersService {
@@ -67,23 +64,7 @@
     return await this.usersRepository.save(newUserObject);
   }
 
-<<<<<<< HEAD
-  async updateUser(
-    userId: string,
-    dto: Partial<UsersModel> & { region_id?: string | null },
-  ) {
-    const { region_id, ...rest } = dto;
-    const updatePayload: Partial<UsersModel> = {
-      ...rest,
-    };
-
-    if (region_id !== undefined) {
-      updatePayload.region = region_id ? ({ id: region_id } as RegionModel) : null;
-    }
-
-    await this.usersRepository.update(userId, updatePayload);
-=======
-  async updateUser(userId: string, dto: Partial<UsersModel>, ip?: string) {
+  async updateUser(userId: string, dto: Partial<UsersModel>&{ region_id?: string | null }, ip?: string) {
     const { password, ...rest } = dto;
     if (password) {
       console.log('password : ', password);
@@ -118,7 +99,16 @@
     } else {
       await this.usersRepository.update(userId, rest);
     }
->>>>>>> 279652e6
+    const { region_id, ...rest } = dto;
+    const updatePayload: Partial<UsersModel> = {
+      ...rest,
+    };
+
+    if (region_id !== undefined) {
+      updatePayload.region = region_id ? ({ id: region_id } as RegionModel) : null;
+    }
+
+    await this.usersRepository.update(userId, updatePayload);
   }
 
   async getUserByPhoneNumber(phoneNumber: string): Promise<UsersModel | null> {
