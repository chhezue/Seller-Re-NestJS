import { ClassSerializerInterceptor, Module } from '@nestjs/common';
import { AppController } from './app.controller';
import { AppService } from './app.service';
import { ConfigModule, ConfigService } from '@nestjs/config';
import { TypeOrmModule } from '@nestjs/typeorm';
import { SupabaseModule } from './supabase/supabase.module';
import { ProductModule } from './product/product.module';
import { CommonModule } from './common/common.module';
import { UsersModule } from './users/users.module';
import { AuthModule } from './auth/auth.module';
import { EventEmitterModule } from '@nestjs/event-emitter';
import { LogsModule } from './logs/logs.module';
import { APP_GUARD, APP_INTERCEPTOR } from '@nestjs/core';
import { AccessTokenGuard } from './auth/guard/bearer-token.guard';
import { CacheModule } from '@nestjs/cache-manager';
import { S3Module } from './s3/s3.module';
<<<<<<< HEAD
import { LikesModule } from './likes/likes.module';
=======
import { ScheduleModule } from '@nestjs/schedule';
>>>>>>> 76f46b8c

@Module({
  imports: [
    ConfigModule.forRoot({
      isGlobal: true,
      envFilePath: '.env.development',
    }),
    CacheModule.register({ isGlobal: true }),
    TypeOrmModule.forRootAsync({
      imports: [ConfigModule, EventEmitterModule.forRoot(), LogsModule],
      inject: [ConfigService],
      useFactory: (config: ConfigService) => ({
        type: 'postgres',
        host: config.get<string>('DB_HOST'),
        port: parseInt(config.get<string>('DB_PORT'), 10),
        username: config.get<string>('DB_USERNAME'),
        password: config.get<string>('DB_PASSWORD'),
        database: config.get<string>('DB_NAME'),
        ssl: {
          rejectUnauthorized:
            config.get<string>('DB_SSL_REJECT_UNAUTHORIZED') === 'true',
        },
        autoLoadEntities: true,
        synchronize: true,
      }),
    }),
    SupabaseModule,
    ProductModule,
    CommonModule,
    UsersModule,
    AuthModule,
    ConfigModule,
    S3Module,
<<<<<<< HEAD
    LikesModule,
=======
    ScheduleModule.forRoot(),
>>>>>>> 76f46b8c
  ],
  controllers: [AppController],
  providers: [
    AppService,
    //interceptor: use ClassSerializerInterceptor to transfer DTO
    {
      provide: APP_INTERCEPTOR,
      useClass: ClassSerializerInterceptor,
    },
    //guard: authentication and authorization
    {
      provide: APP_GUARD,
      useClass: AccessTokenGuard,
    },
    // TODO. implement rolesGuard
    // {
    //   provide: APP_GUARD, useClass: RolesGuard
    // }
  ],
})
export class AppModule {}<|MERGE_RESOLUTION|>--- conflicted
+++ resolved
@@ -14,11 +14,8 @@
 import { AccessTokenGuard } from './auth/guard/bearer-token.guard';
 import { CacheModule } from '@nestjs/cache-manager';
 import { S3Module } from './s3/s3.module';
-<<<<<<< HEAD
 import { LikesModule } from './likes/likes.module';
-=======
 import { ScheduleModule } from '@nestjs/schedule';
->>>>>>> 76f46b8c
 
 @Module({
   imports: [
@@ -52,11 +49,8 @@
     AuthModule,
     ConfigModule,
     S3Module,
-<<<<<<< HEAD
+    ScheduleModule.forRoot(),
     LikesModule,
-=======
-    ScheduleModule.forRoot(),
->>>>>>> 76f46b8c
   ],
   controllers: [AppController],
   providers: [
