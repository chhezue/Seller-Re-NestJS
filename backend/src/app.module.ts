import { ClassSerializerInterceptor, Module } from '@nestjs/common';
import { AppController } from './app.controller';
import { AppService } from './app.service';
import { ConfigModule, ConfigService } from '@nestjs/config';
import { TypeOrmModule } from '@nestjs/typeorm';
import { SupabaseModule } from './supabase/supabase.module';
import { ProductModule } from './product/product.module';
import { CommonModule } from './common/common.module';
import { UsersModule } from './users/users.module';
import { AuthModule } from './auth/auth.module';
import { EventEmitterModule } from '@nestjs/event-emitter';
import { LogsModule } from './logs/logs.module';
import { APP_GUARD, APP_INTERCEPTOR } from '@nestjs/core';
<<<<<<< HEAD
import {
  AccessTokenGuard,
  RefreshTokenGuard,
} from './auth/guard/bearer-token.guard';
import { UploadsModule } from './uploads/uploads.module';
=======
import { AccessTokenGuard } from './auth/guard/bearer-token.guard';
import { CacheModule } from '@nestjs/cache-manager';
>>>>>>> cdd7c9c4

@Module({
  imports: [
    ConfigModule.forRoot({
      isGlobal: true,
      envFilePath: '.env.development',
    }),
    CacheModule.register({ isGlobal: true }),
    TypeOrmModule.forRootAsync({
      imports: [ConfigModule, EventEmitterModule.forRoot(), LogsModule],
      inject: [ConfigService],
      useFactory: (config: ConfigService) => ({
        type: 'postgres',
        host: config.get<string>('DB_HOST'),
        port: parseInt(config.get<string>('DB_PORT'), 10),
        username: config.get<string>('DB_USERNAME'),
        password: config.get<string>('DB_PASSWORD'),
        database: config.get<string>('DB_NAME'),
        ssl: {
          rejectUnauthorized:
            config.get<string>('DB_SSL_REJECT_UNAUTHORIZED') === 'true',
        },
        autoLoadEntities: true,
        synchronize: true,
      }),
    }),
    SupabaseModule,
    ProductModule,
    CommonModule,
    UsersModule,
    AuthModule,
    UploadsModule,
  ],
  controllers: [AppController],
  providers: [
    AppService,
    //interceptor: use ClassSerializerInterceptor to transfer DTO
    {
      provide: APP_INTERCEPTOR,
      useClass: ClassSerializerInterceptor,
    },
    //guard: authentication and authorization
    {
      provide: APP_GUARD,
      useClass: AccessTokenGuard,
    },
    // TODO. implement rolesGuard
    // {
    //   provide: APP_GUARD, useClass: RolesGuard
    // }
  ],
})
export class AppModule {}<|MERGE_RESOLUTION|>--- conflicted
+++ resolved
@@ -11,16 +11,8 @@
 import { EventEmitterModule } from '@nestjs/event-emitter';
 import { LogsModule } from './logs/logs.module';
 import { APP_GUARD, APP_INTERCEPTOR } from '@nestjs/core';
-<<<<<<< HEAD
-import {
-  AccessTokenGuard,
-  RefreshTokenGuard,
-} from './auth/guard/bearer-token.guard';
-import { UploadsModule } from './uploads/uploads.module';
-=======
 import { AccessTokenGuard } from './auth/guard/bearer-token.guard';
 import { CacheModule } from '@nestjs/cache-manager';
->>>>>>> cdd7c9c4
 
 @Module({
   imports: [
@@ -52,7 +44,6 @@
     CommonModule,
     UsersModule,
     AuthModule,
-    UploadsModule,
   ],
   controllers: [AppController],
   providers: [
