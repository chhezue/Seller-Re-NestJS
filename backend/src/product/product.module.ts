import { Module } from '@nestjs/common';
import { TypeOrmModule } from '@nestjs/typeorm';
import { ProductModel } from './entity/product.entity';
import { ProductController } from './product.controller';
import { ProductService } from './product.service';
import { UsersModule } from '../users/users.module';
import { AuthModule } from '../auth/auth.module';
<<<<<<< HEAD
import { UploadsModule } from '../uploads/uploads.module';

@Module({
  imports: [
    TypeOrmModule.forFeature([ProductModel]),
    UsersModule,
    AuthModule,
    UploadsModule,
=======
import { RegionModel } from '../common/entity/region.entity';

@Module({
  imports: [
    TypeOrmModule.forFeature([ProductModel, RegionModel]),
    UsersModule,
    AuthModule,
>>>>>>> 47db9430
  ],
  controllers: [ProductController],
  providers: [ProductService],
  exports: [ProductService],
})
export class ProductModule {}<|MERGE_RESOLUTION|>--- conflicted
+++ resolved
@@ -5,24 +5,15 @@
 import { ProductService } from './product.service';
 import { UsersModule } from '../users/users.module';
 import { AuthModule } from '../auth/auth.module';
-<<<<<<< HEAD
+import { RegionModel } from '../common/entity/region.entity';
 import { UploadsModule } from '../uploads/uploads.module';
-
-@Module({
-  imports: [
-    TypeOrmModule.forFeature([ProductModel]),
-    UsersModule,
-    AuthModule,
-    UploadsModule,
-=======
-import { RegionModel } from '../common/entity/region.entity';
 
 @Module({
   imports: [
     TypeOrmModule.forFeature([ProductModel, RegionModel]),
     UsersModule,
     AuthModule,
->>>>>>> 47db9430
+    UploadsModule,
   ],
   controllers: [ProductController],
   providers: [ProductService],
